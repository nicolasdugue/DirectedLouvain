--- conflicted
+++ resolved
@@ -1,260 +1,244 @@
-/*! \file graph.hpp
- *  \brief Header for class Graph (under [CSR](https://github.com/nicolasdugue/DirectedLouvain/tree/c+%2B11#CSR) format)
- *         Base of the Directed Louvain community detection algorithm
- * 
- * ### Based on the articles:
- * + ["Fast unfolding of community hierarchies in large networks"](https://arxiv.org/abs/0803.0476)
- * Copyright (C) 2008 V. Blondel, J.-L. Guillaume, R. Lambiotte, E. Lefebvre
- * + ["Directed Louvain: maximizing modularity in directed networks"](https://hal.archives-ouvertes.fr/hal-01231784) 
- * N. Dugué, A.Perez 
- * This program must not be distributed without agreement of the above mentionned authors.
- *
- * ### Authors : 
- * + E. Lefebvre, adapted by J.-L. Guillaume 
- * + Adapted by Anthony Perez and Nicolas Dugué for handling directed graphs and modularity
- *
- */
-
-#pragma GCC optimize("O3")
-
-#ifndef GRAPH_HPP
-#define GRAPH_HPP
-
-#include <cassert>
-#include <iostream>
-#include <iomanip>
-#include <fstream>
-#include <vector>
-#include <map>
-#include <algorithm>
-#include <numeric>
-
-using namespace std;
-
-/*! \class Graph 
- * \brief   Class handling directed graphs. 
- *          Graphs are read from edgelist or binary formats and stored using [CSR](https://github.com/nicolasdugue/DirectedLouvain/tree/c+%2B11#CSR) format.
- *
- *          Nodes are renumbered unless stated otherwise, and the resulting correspondance is built.    
- *          Outcoming and incoming arcs are represented using cumulative degree sequences and a list of 
- *          both out- and in-neighbors and the corresponding weights.
- */
-class Graph {
-    private:
-        friend class Community;                 /*!< Community is the main class of the algorithm, and is declared friend for convenience */
-        bool weighted;                          /*!< A boolean value indicating whether the graph is weighted */
-
-        unsigned int nodes;                     //!< Number of nodes of the graph
-        unsigned int arcs;                      //!< Number of arcs of the graph
-        double total_weight;                    //!< Total weight on the arcs of the graph
-
-        vector<unsigned long> outdegrees;       /*!< A vector containing cumulative out-degrees for nodes 0 to nodes-1 */
-        vector<unsigned int> outcoming_arcs;    /*!< A vector containing the out-neighbors of every node according to [CSR](https://github.com/nicolasdugue/DirectedLouvain/tree/c+%2B11#CSR) format */
-        vector<double> outcoming_weights;       /*!< A vector containing the weights of outgoing arcs of every node according to [CSR](https://github.com/nicolasdugue/DirectedLouvain/tree/c+%2B11#CSR) format */ 
-        vector<unsigned long> indegrees;        /*!< A vector containing cumulative in-degrees for nodes 0 to nodes-1 */
-        vector<unsigned int> incoming_arcs;     /*!< A vector containing the in-neighbors of every node according to [CSR](https://github.com/nicolasdugue/DirectedLouvain/tree/c+%2B11#CSR) format */
-        vector<double> incoming_weights;        /*!< A vector containing the weights of ingoing arcs of every node according to [CSR](https://github.com/nicolasdugue/DirectedLouvain/tree/c+%2B11#CSR) format */
-
-        vector<unsigned long> correspondance;   /*!< A vector containing the original label of the input graph (if the graph is not renumbered this is identity) */
-
-    public:
-        //! Default constructor
-        Graph();
-        //! Constructor with arguments --from file
-        /*! 
-         * \param filename          the file to read the graph from 
-         * \param reproducibility   boolean value indicating whether to write the renumbered graph on hard drive (readable format)
-         * \param renumbering       boolean value indicating whether the graph must be renumbered
-         * \param undirected        boolean value indicating whether the graph is undirected
-         * \param verbose           boolean value indicating whether to print information
-         */
-<<<<<<< HEAD
-        Graph(string filename, bool reproducibility, bool renumbering=true, bool verbose=false); 
-        //! Constructor with arguments --from weighted adjacency list
-        /*! 
-         * \param adjacency_list    adjacency list to build (weighted) graph from 
-         * \param reproducibility   boolean value indicating whether to write the renumbered graph on hard drive (readable format)
-         * \param renumbering       boolean value indicating whether the graph must be renumbered
-         * \param verbose           boolean value indicating whether to print information
-         */
-        Graph(vector<vector<pair<unsigned int, double> > >, bool reproducibility, bool renumbering=true, bool verbose=false, bool weighted=true); 
-        //! Constructor with arguments --from unweighted adjacency list
-        /*! 
-         * \param adjacency_list    adjacency list to build graph from 
-         * \param reproducibility   boolean value indicating whether to write the renumbered graph on hard drive (readable format)
-         * \param renumbering       boolean value indicating whether the graph must be renumbered
-         * \param verbose           boolean value indicating whether to print information
-         */
-        Graph(vector<vector<unsigned int > >, bool reproducibility, bool renumbering=true, bool verbose=false, bool weighted=false); 
-=======
-        Graph(string filename, bool reproducibility, bool renumbering=true, bool undirected=false, bool verbose=false); 
-        //! Constructor with arguments
-        /*! 
-         * \param links_out         weighted out-neighbors 
-         * \param links_in          weighted in-neighbors 
-         * \param reproducibility   boolean value indicating whether to write the renumbered graph on hard drive (readable format)
-         * \param renumbering       boolean value indicating whether the graph must be renumbered
-         * \param undirected        boolean value indicating whether the graph is undirected
-         * \param undirected        boolean value indicating whether the graph is weighted
-         * \param verbose           boolean value indicating whether to print information
-         */
-        Graph(vector< pair<unsigned long, double> > links_out, vector< pair<unsigned long, double> > links_in, 
-                bool reproducibility, bool renumbering=true, bool undirected=false, bool weighted=false, bool verbose=false); 
->>>>>>> be6956eb
-        //! Friend method to initialize all attributes 
-        /*!
-         * \param g the weighted Graph object to initialize
-         * \param LOUT adjacency list for outcoming arcs
-         * \param LIN adjacency list for incoming arcs
-         * \param verbose           boolean value indicating whether to print information
-         * \sa Graph()
-         */
-        friend void init_attributes(Graph &g, vector<vector<pair<unsigned int,double> > > &LOUT, vector<vector<pair<unsigned int,double> > > &LIN, bool verbose);
-        //! Copy constructor
-        /*! 
-         * \param g the Graph object to be copied
-         */ 
-        Graph (const Graph &g);
-
-        //! Member function loading and initializing Graph object from binary file under [CSR](https://github.com/nicolasdugue/DirectedLouvain/tree/c+%2B11#CSR) format
-        /*!
-         * \param filename path (absolute or relative) to the ".bin" file
-         * \param verbose           boolean value indicating whether to print information
-         */
-        void load(string filename, bool verbose=false); 
-        //! Member function writing Graph object into binary file ".bin" under [CSR](https://github.com/nicolasdugue/DirectedLouvain/tree/c+%2B11#CSR) format
-        /*! 
-         * \param filename path (absolute or relative) to the ".bin" file
-         */
-        void write(string filename);
-        //! Member function printing the Graph object in edgelist format on standard output
-        void display() const;
-
-        //! Member function returning the weight (if weighted) or number (else) of self loops of the node
-        /*!
-         * \param node the node to consider
-         * \return the weight or number of self loops of node
-         */
-        double count_selfloops(unsigned int node);
-        //! Member function returning the weighted out-degree of the node
-        /*!
-         * \param node the node to compute weighted out-degree for
-         * \result weighted out-degree of node
-         */ 
-        double weighted_out_degree(unsigned int node);
-        //! Member function returnin the weighted in-degree of the node
-        /*!
-         * \param node the node to compute weighted in-degree for
-         * \result weighted in-degree of node
-         */ 
-        double weighted_in_degree(unsigned int node);
-        //! Member function returning the total degree of a given node 
-        /*! 
-         * \param node the node to consider
-         * \result the sum of out- and in-degrees of the node according to cumulative in-degree sequence.
-         */
-        double weighted_degree(unsigned int node);
-
-        //! Member function returning positions of the first out-neighbor of a given node 
-        /*! 
-         * If the out-degree of the node is 0, this actually returns the position of the first 
-         * out-neighbor of node-1. However, this method is always used by looping on the out-degree of node. 
-         * \param node the node to consider
-         * \result the position of its out-neighbors and weights, according to cumulative out-degree sequence.
-         */
-        size_t out_neighbors(unsigned int node) const; 
-        //! Member function returning the out-degree of a given node 
-        /*! 
-         * \param node the node to consider
-         * \result the out-degree of the node according to cumulative out-degree sequence.
-         */
-        unsigned int out_degree(unsigned int node) const;
-        //! Member function returning positions of the first in-neighbor of a given node 
-        /*! 
-         * If the in-degree of the node is 0, this actually returns the position of the first 
-         * in-neighbor of node-1. However, this method is always used by looping on the out-degree of node. 
-         * \param node the node to consider
-         * \result the position of its in-neighbors and weights, according to cumulative in-degree sequence.
-         */
-        size_t in_neighbors(unsigned int node);
-        //! Member function returning the in-degree of a given node 
-        /*! 
-         * \param node the node to consider
-         * \result the in-degree of the node according to cumulative in-degree sequence.
-         */
-        unsigned int in_degree(unsigned int node);
-
-        unsigned int get_out_neighbor(size_t index) {
-            assert(index < this->arcs);
-            return this->outcoming_arcs[index];
-        }
-
-        unsigned int get_in_neighbor(size_t index) {
-            assert(index < this->arcs);
-            return this->incoming_arcs[index];
-        }
-
-        unsigned int get_weighted_out_neighbor(size_t index) {
-            assert(index < this->arcs);
-            return this->outcoming_weights[index];
-        }
-
-        unsigned int get_weighted_in_neighbor(size_t index) {
-            assert(index < this->arcs);
-            return this->incoming_weights[index];
-        }
-
-        //! Getter for the number of nodes
-        unsigned int get_nodes() const {
-            return this->nodes; 
-        } 
-        //! Getter for the number of arcs
-        unsigned int get_arcs() const { 
-            return this->arcs; 
-        }
-        //! Getter for the total_weight of the graph
-        double get_total_weight() const { 
-            return this->total_weight;
-        }
-        //! Getter for renumbering correspondance 
-        const vector<unsigned long> &get_correspondance() { 
-            return this->correspondance; 
-        }
-
-        bool is_weighted() {
-            return this->weighted;
-        }
-
-        void set_weighted(bool weighted);
-};
-
-inline size_t Graph::out_neighbors(unsigned int node) const {
-    assert(node<this->nodes);
-    return (node==0 ? 0 : this->outdegrees[node-1]);
-}
-
-inline unsigned int Graph::out_degree(unsigned int node) const {
-    assert(node<this->nodes);
-    return (node==0 ? this->outdegrees[0] : this->outdegrees[node]-this->outdegrees[node-1]);
-}
-
-inline size_t Graph::in_neighbors(unsigned int node) {
-    assert(node<this->nodes);
-    return (node==0 ? 0 : this->indegrees[node-1]);
-}
-
-inline unsigned int Graph::in_degree(unsigned int node) {
-    assert(node<this->nodes);
-    return (node==0 ? this->indegrees[0] : this->indegrees[node]-this->indegrees[node-1]);
-}
-
-inline double Graph::weighted_degree(unsigned int node) {
-    assert(node<this->nodes);
-    return this->weighted_out_degree(node) + this->weighted_in_degree(node);
-}
-
-inline void Graph::set_weighted(bool weighted) {
-    this->weighted = weighted;
-}
-
-#endif // GRAPH_HPP
+/*! \file graph.hpp
+ *  \brief Header for class Graph (under [CSR](https://github.com/nicolasdugue/DirectedLouvain/tree/c+%2B11#CSR) format)
+ *         Base of the Directed Louvain community detection algorithm
+ * 
+ * ### Based on the articles:
+ * + ["Fast unfolding of community hierarchies in large networks"](https://arxiv.org/abs/0803.0476)
+ * Copyright (C) 2008 V. Blondel, J.-L. Guillaume, R. Lambiotte, E. Lefebvre
+ * + ["Directed Louvain: maximizing modularity in directed networks"](https://hal.archives-ouvertes.fr/hal-01231784) 
+ * N. Dugué, A.Perez 
+ * This program must not be distributed without agreement of the above mentionned authors.
+ *
+ * ### Authors : 
+ * + E. Lefebvre, adapted by J.-L. Guillaume 
+ * + Adapted by Anthony Perez and Nicolas Dugué for handling directed graphs and modularity
+ *
+ */
+
+#pragma GCC optimize("O3")
+
+#ifndef GRAPH_HPP
+#define GRAPH_HPP
+
+#include <cassert>
+#include <iostream>
+#include <iomanip>
+#include <fstream>
+#include <vector>
+#include <map>
+#include <algorithm>
+#include <numeric>
+
+using namespace std;
+
+/*! \class Graph 
+ * \brief   Class handling directed graphs. 
+ *          Graphs are read from edgelist or binary formats and stored using [CSR](https://github.com/nicolasdugue/DirectedLouvain/tree/c+%2B11#CSR) format.
+ *
+ *          Nodes are renumbered unless stated otherwise, and the resulting correspondance is built.    
+ *          Outcoming and incoming arcs are represented using cumulative degree sequences and a list of 
+ *          both out- and in-neighbors and the corresponding weights.
+ */
+class Graph {
+    private:
+        friend class Community;                 /*!< Community is the main class of the algorithm, and is declared friend for convenience */
+        bool weighted;                          /*!< A boolean value indicating whether the graph is weighted */
+
+        unsigned int nodes;                     //!< Number of nodes of the graph
+        unsigned int arcs;                      //!< Number of arcs of the graph
+        double total_weight;                    //!< Total weight on the arcs of the graph
+
+        vector<unsigned long> outdegrees;       /*!< A vector containing cumulative out-degrees for nodes 0 to nodes-1 */
+        vector<unsigned int> outcoming_arcs;    /*!< A vector containing the out-neighbors of every node according to [CSR](https://github.com/nicolasdugue/DirectedLouvain/tree/c+%2B11#CSR) format */
+        vector<double> outcoming_weights;       /*!< A vector containing the weights of outgoing arcs of every node according to [CSR](https://github.com/nicolasdugue/DirectedLouvain/tree/c+%2B11#CSR) format */ 
+        vector<unsigned long> indegrees;        /*!< A vector containing cumulative in-degrees for nodes 0 to nodes-1 */
+        vector<unsigned int> incoming_arcs;     /*!< A vector containing the in-neighbors of every node according to [CSR](https://github.com/nicolasdugue/DirectedLouvain/tree/c+%2B11#CSR) format */
+        vector<double> incoming_weights;        /*!< A vector containing the weights of ingoing arcs of every node according to [CSR](https://github.com/nicolasdugue/DirectedLouvain/tree/c+%2B11#CSR) format */
+
+        vector<unsigned long> correspondance;   /*!< A vector containing the original label of the input graph (if the graph is not renumbered this is identity) */
+
+    public:
+        //! Default constructor
+        Graph();
+        //! Constructor with arguments --from file
+        /*! 
+         * \param filename          the file to read the graph from 
+         * \param reproducibility   boolean value indicating whether to write the renumbered graph on hard drive (readable format)
+         * \param renumbering       boolean value indicating whether the graph must be renumbered
+         * \param undirected        boolean value indicating whether the graph is undirected
+         * \param verbose           boolean value indicating whether to print information
+         */
+        Graph(string filename, bool reproducibility, bool renumbering=true, bool verbose=false); 
+        //! Constructor with arguments --from weighted adjacency list
+        /*! 
+         * \param adjacency_list    adjacency list to build (weighted) graph from 
+         * \param reproducibility   boolean value indicating whether to write the renumbered graph on hard drive (readable format)
+         * \param renumbering       boolean value indicating whether the graph must be renumbered
+         * \param verbose           boolean value indicating whether to print information
+         */
+        Graph(vector<vector<pair<unsigned int, double> > >, bool reproducibility, bool renumbering=true, bool verbose=false, bool weighted=true); 
+        //! Constructor with arguments --from unweighted adjacency list
+        /*! 
+         * \param adjacency_list    adjacency list to build graph from 
+         * \param reproducibility   boolean value indicating whether to write the renumbered graph on hard drive (readable format)
+         * \param renumbering       boolean value indicating whether the graph must be renumbered
+         * \param verbose           boolean value indicating whether to print information
+         */
+        Graph(vector<vector<unsigned int > >, bool reproducibility, bool renumbering=true, bool verbose=false, bool weighted=false); 
+        //! Friend method to initialize all attributes 
+        /*!
+         * \param g the weighted Graph object to initialize
+         * \param LOUT adjacency list for outcoming arcs
+         * \param LIN adjacency list for incoming arcs
+         * \param verbose           boolean value indicating whether to print information
+         * \sa Graph()
+         */
+        friend void init_attributes(Graph &g, vector<vector<pair<unsigned int,double> > > &LOUT, vector<vector<pair<unsigned int,double> > > &LIN, bool verbose);
+        //! Copy constructor
+        /*! 
+         * \param g the Graph object to be copied
+         */ 
+        Graph (const Graph &g);
+
+        //! Member function loading and initializing Graph object from binary file under [CSR](https://github.com/nicolasdugue/DirectedLouvain/tree/c+%2B11#CSR) format
+        /*!
+         * \param filename path (absolute or relative) to the ".bin" file
+         * \param verbose           boolean value indicating whether to print information
+         */
+        void load(string filename, bool verbose=false); 
+        //! Member function writing Graph object into binary file ".bin" under [CSR](https://github.com/nicolasdugue/DirectedLouvain/tree/c+%2B11#CSR) format
+        /*! 
+         * \param filename path (absolute or relative) to the ".bin" file
+         */
+        void write(string filename);
+        //! Member function printing the Graph object in edgelist format on standard output
+        void display() const;
+
+        //! Member function returning the weight (if weighted) or number (else) of self loops of the node
+        /*!
+         * \param node the node to consider
+         * \return the weight or number of self loops of node
+         */
+        double count_selfloops(unsigned int node);
+        //! Member function returning the weighted out-degree of the node
+        /*!
+         * \param node the node to compute weighted out-degree for
+         * \result weighted out-degree of node
+         */ 
+        double weighted_out_degree(unsigned int node);
+        //! Member function returnin the weighted in-degree of the node
+        /*!
+         * \param node the node to compute weighted in-degree for
+         * \result weighted in-degree of node
+         */ 
+        double weighted_in_degree(unsigned int node);
+        //! Member function returning the total degree of a given node 
+        /*! 
+         * \param node the node to consider
+         * \result the sum of out- and in-degrees of the node according to cumulative in-degree sequence.
+         */
+        double weighted_degree(unsigned int node);
+
+        //! Member function returning positions of the first out-neighbor of a given node 
+        /*! 
+         * If the out-degree of the node is 0, this actually returns the position of the first 
+         * out-neighbor of node-1. However, this method is always used by looping on the out-degree of node. 
+         * \param node the node to consider
+         * \result the position of its out-neighbors and weights, according to cumulative out-degree sequence.
+         */
+        size_t out_neighbors(unsigned int node) const; 
+        //! Member function returning the out-degree of a given node 
+        /*! 
+         * \param node the node to consider
+         * \result the out-degree of the node according to cumulative out-degree sequence.
+         */
+        unsigned int out_degree(unsigned int node) const;
+        //! Member function returning positions of the first in-neighbor of a given node 
+        /*! 
+         * If the in-degree of the node is 0, this actually returns the position of the first 
+         * in-neighbor of node-1. However, this method is always used by looping on the out-degree of node. 
+         * \param node the node to consider
+         * \result the position of its in-neighbors and weights, according to cumulative in-degree sequence.
+         */
+        size_t in_neighbors(unsigned int node);
+        //! Member function returning the in-degree of a given node 
+        /*! 
+         * \param node the node to consider
+         * \result the in-degree of the node according to cumulative in-degree sequence.
+         */
+        unsigned int in_degree(unsigned int node);
+
+        unsigned int get_out_neighbor(size_t index) {
+            assert(index < this->arcs);
+            return this->outcoming_arcs[index];
+        }
+
+        unsigned int get_in_neighbor(size_t index) {
+            assert(index < this->arcs);
+            return this->incoming_arcs[index];
+        }
+
+        unsigned int get_weighted_out_neighbor(size_t index) {
+            assert(index < this->arcs);
+            return this->outcoming_weights[index];
+        }
+
+        unsigned int get_weighted_in_neighbor(size_t index) {
+            assert(index < this->arcs);
+            return this->incoming_weights[index];
+        }
+
+        //! Getter for the number of nodes
+        unsigned int get_nodes() const {
+            return this->nodes; 
+        } 
+        //! Getter for the number of arcs
+        unsigned int get_arcs() const { 
+            return this->arcs; 
+        }
+        //! Getter for the total_weight of the graph
+        double get_total_weight() const { 
+            return this->total_weight;
+        }
+        //! Getter for renumbering correspondance 
+        const vector<unsigned long> &get_correspondance() { 
+            return this->correspondance; 
+        }
+
+        bool is_weighted() {
+            return this->weighted;
+        }
+
+        void set_weighted(bool weighted);
+};
+
+inline size_t Graph::out_neighbors(unsigned int node) const {
+    assert(node<this->nodes);
+    return (node==0 ? 0 : this->outdegrees[node-1]);
+}
+
+inline unsigned int Graph::out_degree(unsigned int node) const {
+    assert(node<this->nodes);
+    return (node==0 ? this->outdegrees[0] : this->outdegrees[node]-this->outdegrees[node-1]);
+}
+
+inline size_t Graph::in_neighbors(unsigned int node) {
+    assert(node<this->nodes);
+    return (node==0 ? 0 : this->indegrees[node-1]);
+}
+
+inline unsigned int Graph::in_degree(unsigned int node) {
+    assert(node<this->nodes);
+    return (node==0 ? this->indegrees[0] : this->indegrees[node]-this->indegrees[node-1]);
+}
+
+inline double Graph::weighted_degree(unsigned int node) {
+    assert(node<this->nodes);
+    return this->weighted_out_degree(node) + this->weighted_in_degree(node);
+}
+
+inline void Graph::set_weighted(bool weighted) {
+    this->weighted = weighted;
+}
+
+#endif // GRAPH_HPP